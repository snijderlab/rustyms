--- conflicted
+++ resolved
@@ -88,10 +88,6 @@
                     .map(Modification::Simple)?;
                     index = end_index + 1;
 
-<<<<<<< HEAD
-                    match peptide.sequence_mut().last_mut() {
-                        Some(aa) => aa.modifications.push(modification),
-=======
                     let pep_len = peptide.len();
                     let n_term_mod = peptide.get_n_term().is_some();
                     match peptide.sequence_mut().last_mut() {
@@ -117,7 +113,6 @@
                                 aa.modifications.push(modification);
                             }
                         }
->>>>>>> 2827534d
                         None => {
                             peptide.set_simple_n_term(Some(
                                 modification
@@ -128,11 +123,6 @@
                         }
                     }
                 }
-<<<<<<< HEAD
-                ch => {
-                    peptide.sequence_mut().push(SequenceElement::new(
-                        ch.try_into().map_err(|()| {
-=======
                 _ if parameters.mod_indications.0.is_some_and(|pattern| {
                     line[location.start + index..location.end].starts_with(pattern)
                 }) =>
@@ -178,7 +168,6 @@
                         line[location.start + index..location.start + index + length]
                         .parse::<f64>()
                         .map_err(|err|
->>>>>>> 2827534d
                             CustomError::error(
                                 "Invalid mass shift modification", 
                                 format!("Mass shift modification must be a valid number but this number is invalid: {err}"), 
