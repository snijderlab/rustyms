#![warn(dead_code)]

<<<<<<< HEAD
use std::{collections::HashSet, fmt::Write, marker::PhantomData};
=======
use std::{collections::HashSet, fmt::Write, marker::PhantomData, num::NonZeroU32};
>>>>>>> 2827534d

use crate::{
    error::{Context, CustomError},
    modification::{
        AmbiguousModification, CrossLinkName, LinkerSpecificity, Modification, RulePossible,
<<<<<<< HEAD
        SimpleModification,
=======
        SimpleModification, SimpleModificationInner,
>>>>>>> 2827534d
    },
    peptide::{AtLeast, Linked},
    placement_rule::PlacementRule,
    CheckedAminoAcid, Chemical, DiagnosticIon, LinearPeptide, MolecularFormula, Multi,
    MultiChemical, SequencePosition,
};
use serde::{Deserialize, Serialize};
<<<<<<< HEAD
=======
use thin_vec::ThinVec;
>>>>>>> 2827534d

/// One block in a sequence meaning an aminoacid and its accompanying modifications
#[derive(Default, PartialOrd, Ord, Debug, Serialize, Deserialize)]
pub struct SequenceElement<T> {
    /// The aminoacid
    pub aminoacid: CheckedAminoAcid<T>,
    /// All present modifications
    pub modifications: ThinVec<Modification>,
    /// All ambiguous modifications (could be placed here or on another position)
<<<<<<< HEAD
    pub possible_modifications: Vec<AmbiguousModification>,
    /// If this aminoacid is part of an ambiguous sequence group `(QA)?` in ProForma
    pub ambiguous: Option<usize>,
=======
    pub possible_modifications: ThinVec<AmbiguousModification>,
    /// If this aminoacid is part of an ambiguous sequence group `(QA)?` in ProForma
    pub ambiguous: Option<NonZeroU32>,
>>>>>>> 2827534d
    /// The marker indicating which level of complexity this sequence element uses as higher bound
    marker: PhantomData<T>,
}

impl<T> Clone for SequenceElement<T> {
    fn clone(&self) -> Self {
        Self {
            aminoacid: self.aminoacid,
            modifications: self.modifications.clone(),
            possible_modifications: self.possible_modifications.clone(),
            ambiguous: self.ambiguous,
            marker: PhantomData,
        }
    }
}

impl<A, B> PartialEq<SequenceElement<B>> for SequenceElement<A> {
    fn eq(&self, other: &SequenceElement<B>) -> bool {
        self.aminoacid == other.aminoacid
            && self.modifications == other.modifications
            && self.possible_modifications == other.possible_modifications
            && self.ambiguous == other.ambiguous
    }
}

impl<T> std::hash::Hash for SequenceElement<T> {
    fn hash<H: std::hash::Hasher>(&self, state: &mut H) {
        self.aminoacid.hash(state);
        self.modifications.hash(state);
        self.possible_modifications.hash(state);
        self.ambiguous.hash(state);
    }
}

impl<T> Eq for SequenceElement<T> {}

impl<T> SequenceElement<T> {
    /// Mark this sequence element as the following complexity level, the level is not validated
    pub(super) fn mark<M>(self) -> SequenceElement<M> {
        SequenceElement {
            aminoacid: self.aminoacid.mark::<M>(),
            modifications: self.modifications,
            possible_modifications: self.possible_modifications,
            ambiguous: self.ambiguous,
            marker: PhantomData,
        }
    }

    /// Cast a sequence element into a more complex sequence element. This does not change the
    /// content of the sequence element. It only allows to pass this as higher complexity if needed.
    pub fn cast<OtherComplexity: AtLeast<T>>(self) -> SequenceElement<OtherComplexity> {
        self.mark()
    }

    /// Create a new aminoacid without any modifications
<<<<<<< HEAD
    pub const fn new(aminoacid: CheckedAminoAcid<T>, ambiguous: Option<usize>) -> Self {
=======
    pub fn new(aminoacid: CheckedAminoAcid<T>, ambiguous: Option<NonZeroU32>) -> Self {
>>>>>>> 2827534d
        Self {
            aminoacid,
            modifications: ThinVec::new(),
            possible_modifications: ThinVec::new(),
            ambiguous,
            marker: PhantomData,
        }
    }

    /// Add a modification to this sequence element
    #[must_use]
    pub fn with_simple_modification(mut self, modification: SimpleModification) -> Self {
        self.modifications.push(Modification::Simple(modification));
        self
    }

    /// Add a modification to this sequence element
    pub fn add_simple_modification(&mut self, modification: SimpleModification) {
        self.modifications.push(Modification::Simple(modification));
    }
}

impl<T> SequenceElement<T> {
    /// # Errors
    /// If the underlying formatter errors.
    pub(crate) fn display(
        &self,
        f: &mut impl Write,
        placed: &[usize],
        last_ambiguous: Option<NonZeroU32>,
        specification_compliant: bool,
    ) -> Result<Vec<usize>, std::fmt::Error> {
        let mut extra_placed = Vec::new();
        if last_ambiguous.is_some() && last_ambiguous != self.ambiguous {
            write!(f, ")")?;
        }
        if self.ambiguous.is_some() && last_ambiguous != self.ambiguous {
            write!(f, "(?")?;
        }
        write!(f, "{}", self.aminoacid.char())?;
        for m in &self.modifications {
            write!(f, "[")?;
            m.display(f, specification_compliant)?;
            write!(f, "]")?;
        }
        for m in &self.possible_modifications {
            write!(f, "[",)?;
            if m.preferred && !placed.contains(&m.id) {
                extra_placed.push(m.id);
                m.modification.display(f, specification_compliant)?;
            };
            write!(
                f,
                "\x23{}{}]",
                m.group,
                m.localisation_score
                    .map(|v| format!("({v})"))
                    .unwrap_or_default()
            )?;
        }
        Ok(extra_placed)
    }

    /// The base constant molecular formula
    pub(crate) fn base_formula(
        &self,
        all_peptides: &[LinearPeptide<Linked>],
        visited_peptides: &[usize],
        applied_cross_links: &mut Vec<CrossLinkName>,
        allow_ms_cleavable: bool,
        sequence_index: SequencePosition,
        peptide_index: usize,
    ) -> (Multi<MolecularFormula>, HashSet<CrossLinkName>) {
        let (formula, seen) = self
            .modifications
            .iter()
            .map(|m| {
                m.formula_inner(
                    all_peptides,
                    visited_peptides,
                    applied_cross_links,
                    allow_ms_cleavable,
                    sequence_index,
                    peptide_index,
                )
            })
            .fold((Multi::default(), HashSet::new()), |(am, av), (m, v)| {
                (am * m, av.union(&v).cloned().collect())
            });
        (
            self.aminoacid.formulas_inner(sequence_index, peptide_index) * formula,
            seen,
        )
    }

    /// Get the molecular formulas for this position with the ambiguous modifications placed on the very first placed (and updating this in `placed`), without any global isotype modifications
    #[allow(clippy::filter_map_bool_then, clippy::too_many_arguments)] // has side effects
    pub(crate) fn formulas_greedy(
        &self,
        placed: &mut [bool],
        all_peptides: &[LinearPeptide<Linked>],
        visited_peptides: &[usize],
        applied_cross_links: &mut Vec<CrossLinkName>,
        allow_ms_cleavable: bool,
        sequence_index: SequencePosition,
        peptide_index: usize,
    ) -> (Multi<MolecularFormula>, HashSet<CrossLinkName>) {
        let (formula, seen) = self.base_formula(
            all_peptides,
            visited_peptides,
            applied_cross_links,
            allow_ms_cleavable,
            sequence_index,
            peptide_index,
        );
        (
            formula
                + self
                    .possible_modifications
                    .iter()
                    .filter_map(|m| {
                        (!placed[m.id]).then(|| {
                            placed[m.id] = true;
                            m.formula_inner(sequence_index, peptide_index)
                        })
                    })
                    .sum::<MolecularFormula>(),
            seen,
        )
    }

    /// Get the molecular formulas for this position with all ambiguous modifications, without any global isotype modifications
    pub(crate) fn formulas_all(
        &self,
        all_peptides: &[LinearPeptide<Linked>],
        visited_peptides: &[usize],
        applied_cross_links: &mut Vec<CrossLinkName>,
        allow_ms_cleavable: bool,
        sequence_index: SequencePosition,
        peptide_index: usize,
    ) -> (Multi<MolecularFormula>, HashSet<CrossLinkName>) {
        let (formula, seen) = self.base_formula(
            all_peptides,
            visited_peptides,
            applied_cross_links,
            allow_ms_cleavable,
            sequence_index,
            peptide_index,
        );
        (
            formula
                + self
                    .possible_modifications
                    .iter()
                    .map(|f| f.formula_inner(sequence_index, peptide_index))
                    .sum::<MolecularFormula>(),
            seen,
        )
    }

    /// Enforce the placement rules of predefined modifications.
    /// # Errors
    /// If a rule has been broken.
    /// # Panics
    /// If any placement rule is placement on a PSI modification that does not exist.
    pub(crate) fn enforce_modification_rules(
        &self,
        position: SequencePosition,
    ) -> Result<(), CustomError> {
        for modification in &self.modifications {
            if modification.is_possible(self, position) == RulePossible::No {
                let rules = modification
                    .simple()
<<<<<<< HEAD
                    .map(SimpleModification::placement_rules)
=======
                    .map(|s| s.placement_rules())
>>>>>>> 2827534d
                    .unwrap_or_default();
                return Err(CustomError::error(
                    "Modification incorrectly placed",
                    format!(
                        "Modification {modification} is not allowed on {}{}",
                        match position {
                            SequencePosition::NTerm => "the N-terminus".to_string(),
                            SequencePosition::CTerm => "the C-terminus".to_string(),
                            SequencePosition::Index(index) =>
                                format!("the side chain of {} at index {index}", self.aminoacid),
                        },
                        if rules.is_empty() {
                            String::new()
                        } else {
                            format!(", this modification is only allowed at the following locations: {}", rules.join(", "))
                        }
                    ),
                    Context::none(),
                ));
            }
        }
        Ok(())
    }

    /// Get all possible diagnostic ions
    pub(crate) fn diagnostic_ions(&self, position: SequencePosition) -> Vec<DiagnosticIon> {
        let mut diagnostic_ions = Vec::new();
        for modification in &self.modifications {
            match modification {
                Modification::CrossLink { linker, side, .. } => {
                    diagnostic_ions.extend_from_slice(&side.allowed_rules(linker).2);
                }
                Modification::Simple(sim) => match &**sim {
                    SimpleModificationInner::Database { specificities, .. } => {
                        for (rules, _, ions) in specificities {
                            if PlacementRule::any_possible(rules, self, position) {
                                diagnostic_ions.extend_from_slice(ions);
                            }
                        }
                    }
                    SimpleModificationInner::Linker { specificities, .. } => {
                        for rule in specificities {
                            match rule {
                                LinkerSpecificity::Symmetric(rules, _, ions) => {
                                    if PlacementRule::any_possible(rules, self, position) {
                                        diagnostic_ions.extend_from_slice(ions);
                                    }
                                }
                                LinkerSpecificity::Asymmetric(
                                    (rules_left, rules_right),
                                    _,
                                    ions,
                                ) => {
                                    if PlacementRule::any_possible(rules_left, self, position)
                                        || PlacementRule::any_possible(rules_right, self, position)
                                    {
                                        diagnostic_ions.extend_from_slice(ions);
                                    }
                                }
                            }
                        }
                    }
                    _ => (),
                },
            }
        }
        diagnostic_ions
    }
}

impl<C, T> From<T> for SequenceElement<C>
where
    T: Into<CheckedAminoAcid<C>>,
{
    fn from(value: T) -> Self {
        Self::new(value.into(), None)
    }
}<|MERGE_RESOLUTION|>--- conflicted
+++ resolved
@@ -1,20 +1,12 @@
 #![warn(dead_code)]
 
-<<<<<<< HEAD
-use std::{collections::HashSet, fmt::Write, marker::PhantomData};
-=======
 use std::{collections::HashSet, fmt::Write, marker::PhantomData, num::NonZeroU32};
->>>>>>> 2827534d
 
 use crate::{
     error::{Context, CustomError},
     modification::{
         AmbiguousModification, CrossLinkName, LinkerSpecificity, Modification, RulePossible,
-<<<<<<< HEAD
-        SimpleModification,
-=======
         SimpleModification, SimpleModificationInner,
->>>>>>> 2827534d
     },
     peptide::{AtLeast, Linked},
     placement_rule::PlacementRule,
@@ -22,10 +14,7 @@
     MultiChemical, SequencePosition,
 };
 use serde::{Deserialize, Serialize};
-<<<<<<< HEAD
-=======
 use thin_vec::ThinVec;
->>>>>>> 2827534d
 
 /// One block in a sequence meaning an aminoacid and its accompanying modifications
 #[derive(Default, PartialOrd, Ord, Debug, Serialize, Deserialize)]
@@ -35,15 +24,9 @@
     /// All present modifications
     pub modifications: ThinVec<Modification>,
     /// All ambiguous modifications (could be placed here or on another position)
-<<<<<<< HEAD
-    pub possible_modifications: Vec<AmbiguousModification>,
-    /// If this aminoacid is part of an ambiguous sequence group `(QA)?` in ProForma
-    pub ambiguous: Option<usize>,
-=======
     pub possible_modifications: ThinVec<AmbiguousModification>,
     /// If this aminoacid is part of an ambiguous sequence group `(QA)?` in ProForma
     pub ambiguous: Option<NonZeroU32>,
->>>>>>> 2827534d
     /// The marker indicating which level of complexity this sequence element uses as higher bound
     marker: PhantomData<T>,
 }
@@ -99,11 +82,7 @@
     }
 
     /// Create a new aminoacid without any modifications
-<<<<<<< HEAD
-    pub const fn new(aminoacid: CheckedAminoAcid<T>, ambiguous: Option<usize>) -> Self {
-=======
     pub fn new(aminoacid: CheckedAminoAcid<T>, ambiguous: Option<NonZeroU32>) -> Self {
->>>>>>> 2827534d
         Self {
             aminoacid,
             modifications: ThinVec::new(),
@@ -277,11 +256,7 @@
             if modification.is_possible(self, position) == RulePossible::No {
                 let rules = modification
                     .simple()
-<<<<<<< HEAD
-                    .map(SimpleModification::placement_rules)
-=======
                     .map(|s| s.placement_rules())
->>>>>>> 2827534d
                     .unwrap_or_default();
                 return Err(CustomError::error(
                     "Modification incorrectly placed",
